import torch
import torch.nn as nn
import logging
from tqdm import tqdm

# Get a logger for this module
logger = logging.getLogger(__name__)


class VLMWhiteBoxPGDAttack:
    """
    PGD L_inf white-box attack for Vision-Language Models.
    Targeted attack: tries to force the model to generate the desired output sequence for an image.
    """

    def __init__(self, model, processor, eps=8 / 255., n=50, alpha=1e-2,
                 rand_init=True, early_stop=True, wandb_run=None):
        """
        Parameters:
        - model: VLM agent model with image + text input, outputs logits or token sequences
        - processor: The processor object from Hugging Face, which includes the tokenizer.
        - eps: maximum perturbation
        - n: number of PGD steps
        - alpha: learning rate for Adam optimizer
        - rand_init: whether to randomly initialize image
        - early_stop: stop if target sequence is already achieved
        - wandb_run: optional wandb run object for logging
        """
        self.model = model
        self.processor = processor
        self.tokenizer = processor.tokenizer # Explicitly get the tokenizer
        self.n = n
        self.alpha = alpha
        self.eps = eps
        self.rand_init = rand_init
        self.early_stop = early_stop
        self.wandb_run = wandb_run
        self.loss_func = nn.CrossEntropyLoss(reduction='mean')  # token-level loss

        logger.info("VLMWhiteBoxPGDAttack initialized.")
        logger.info(f"  - Epsilon (eps): {self.eps:.4f}")
        logger.info(f"  - Alpha (learning rate): {self.alpha:.4f}")
        logger.info(f"  - Steps (n): {self.n}")
        logger.info(f"  - Random Init: {self.rand_init}")
        logger.info(f"  - Early Stopping: {self.early_stop}")

    def execute(self, pixel_values, input_ids_for_loss, attention_mask_for_loss,
                input_ids_for_gen, attention_mask_for_gen, labels, image_sizes, target_text):
        """
        Performs a targeted PGD attack on an input image.

        Args:
            pixel_values (Tensor): Input image tensor.
            input_ids_for_loss (Tensor): Token IDs for loss calculation (includes target).
            attention_mask_for_loss (Tensor): Attention mask for loss calculation.
            input_ids_for_gen (Tensor): Token IDs for generation check (prompt only).
            attention_mask_for_gen (Tensor): Attention mask for generation check.
            labels (Tensor): Target output tokens with masking.
            image_sizes (Tensor): Original sizes of the images.
            target_text (str): The target string for early stopping.

        Returns:
            Adversarial image tensor
        """
        logger.info("Starting PGD attack execution.")
        x_adv = pixel_values.clone().detach()

        if self.rand_init:
            logger.info("Applying random initialization to the image tensor.")
            x_adv += torch.empty_like(pixel_values).uniform_(-self.eps, self.eps)
            x_adv = torch.clamp(x_adv, 0, 1)
            x_adv = torch.round(x_adv * 255) / 255

        x_adv.requires_grad = True

        optimizer = torch.optim.Adam([x_adv], lr=self.alpha, betas=(0.9, 0.9))

<<<<<<< HEAD
        target_ids = labels[0, labels[0] != -100]
=======
        target_pos = (labels[0] != -100).nonzero(as_tuple=True)[0]
        target_ids = labels[0, target_pos]
>>>>>>> f7f2bc33

        # Wrap the loop with tqdm for a progress bar
        for i in tqdm(range(self.n), desc="PGD Attack Steps"):
            optimizer.zero_grad()
            outputs = self.model(
                pixel_values=x_adv,
                input_ids=input_ids_for_loss,
                attention_mask=attention_mask_for_loss,
                labels=labels,
                image_sizes=image_sizes
            )
            loss = outputs.loss

            if i % 10 == 0:
                logger.info(f"Step [{i}/{self.n}] - Loss: {loss.item():.4f}")

            if self.wandb_run:
                self.wandb_run.log({"step": i, "loss": loss.item()})

            loss.backward()
            optimizer.step()

            with torch.no_grad():
                delta = torch.clamp(x_adv - pixel_values, -self.eps, self.eps)
                x_adv.data = pixel_values + delta
                x_adv.data = torch.clamp(x_adv.data, 0, 1)
                x_adv.data = torch.round(x_adv.data * 255) / 255
            x_adv.requires_grad = True

            if self.early_stop and (i % 10 == 0 or i == self.n - 1):
                with torch.no_grad():
<<<<<<< HEAD
                    seq_ids = input_ids_for_gen.clone()
                    seq_mask = attention_mask_for_gen.clone()
                    all_pass = True
                    for j, t_id in enumerate(target_ids):
                        out = self.model(
                            pixel_values=x_adv,
                            input_ids=seq_ids,
                            attention_mask=seq_mask,
                            image_sizes=image_sizes
                        )
                        last_logits = out.logits[0, -1]
                        prob = torch.softmax(last_logits, dim=-1)[t_id]
                        if prob <= 0.99:
                            all_pass = False
                            break
                        seq_ids = torch.cat([seq_ids, t_id.view(1, 1)], dim=1)
                        seq_mask = torch.cat([seq_mask, torch.ones_like(t_id.view(1, 1))], dim=1)

                    if all_pass:
=======
                    check_out = self.model(
                        pixel_values=x_adv,
                        input_ids=input_ids_for_loss,
                        attention_mask=attention_mask_for_loss,
                        image_sizes=image_sizes
                    )
                    logits = check_out.logits
                    probs = torch.softmax(logits[0, target_pos], dim=-1)
                    chosen = probs[range(len(target_pos)), target_ids]
                    if torch.all(chosen > 0.99):
>>>>>>> f7f2bc33
                        logger.info(f"Early stopping at step {i}. Target probability achieved.")
                        if self.wandb_run:
                            self.wandb_run.log({"early_stop_step": i})
                        break
        
        logger.info("PGD attack finished.")
        return x_adv<|MERGE_RESOLUTION|>--- conflicted
+++ resolved
@@ -75,12 +75,8 @@
 
         optimizer = torch.optim.Adam([x_adv], lr=self.alpha, betas=(0.9, 0.9))
 
-<<<<<<< HEAD
+
         target_ids = labels[0, labels[0] != -100]
-=======
-        target_pos = (labels[0] != -100).nonzero(as_tuple=True)[0]
-        target_ids = labels[0, target_pos]
->>>>>>> f7f2bc33
 
         # Wrap the loop with tqdm for a progress bar
         for i in tqdm(range(self.n), desc="PGD Attack Steps"):
@@ -112,7 +108,7 @@
 
             if self.early_stop and (i % 10 == 0 or i == self.n - 1):
                 with torch.no_grad():
-<<<<<<< HEAD
+
                     seq_ids = input_ids_for_gen.clone()
                     seq_mask = attention_mask_for_gen.clone()
                     all_pass = True
@@ -132,18 +128,7 @@
                         seq_mask = torch.cat([seq_mask, torch.ones_like(t_id.view(1, 1))], dim=1)
 
                     if all_pass:
-=======
-                    check_out = self.model(
-                        pixel_values=x_adv,
-                        input_ids=input_ids_for_loss,
-                        attention_mask=attention_mask_for_loss,
-                        image_sizes=image_sizes
-                    )
-                    logits = check_out.logits
-                    probs = torch.softmax(logits[0, target_pos], dim=-1)
-                    chosen = probs[range(len(target_pos)), target_ids]
-                    if torch.all(chosen > 0.99):
->>>>>>> f7f2bc33
+
                         logger.info(f"Early stopping at step {i}. Target probability achieved.")
                         if self.wandb_run:
                             self.wandb_run.log({"early_stop_step": i})
